--- conflicted
+++ resolved
@@ -1,10 +1,6 @@
 [package]
 name = "tinman"
-<<<<<<< HEAD
-version = "0.4.0-dev0-twk2"
-=======
-version = "0.4.0-dev1"
->>>>>>> 32687002
+version = "0.4.0-dev2"
 authors = ["Mike Leany <55358344+mikeleany@users.noreply.github.com>"]
 license = "MPL-2.0"
 edition = "2018"
